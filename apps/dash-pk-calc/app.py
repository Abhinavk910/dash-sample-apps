--- conflicted
+++ resolved
@@ -46,11 +46,9 @@
             children=[
                 html.A(
                     id="dash-logo",
-<<<<<<< HEAD
-                    children=[html.Img(src=app.get_asset_url("dash-logo.png"))],
-=======
+
                     children=[html.Img(src=app.get_asset_url("dash-bio-logo.png"))],
->>>>>>> 87f88202
+
                     href="/Portal",
                 ),
                 html.H2("Noncompartmental Pharmacokinetics Analysis"),
